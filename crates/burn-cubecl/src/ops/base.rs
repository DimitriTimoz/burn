--- conflicted
+++ resolved
@@ -12,20 +12,11 @@
 
 pub(crate) async fn into_data<R: CubeRuntime, E: CubeElement>(tensor: CubeTensor<R>) -> TensorData {
     let tensor = kernel::into_contiguous(tensor);
-<<<<<<< HEAD
-
-    let bytes = tensor
-        .client
-        .read_async(vec![tensor.handle.binding()])
-        .await
-        .remove(0);
-=======
     let bytes = tensor
         .client
         .read_async(vec![tensor.handle.binding()])
         .await;
     let bytes = &bytes[0];
->>>>>>> fd31dd48
     let actual_len = tensor.shape.num_elements() * size_of::<E>();
     TensorData::new(E::from_bytes(&bytes[..actual_len]).to_vec(), tensor.shape)
 }
