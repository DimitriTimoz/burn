--- conflicted
+++ resolved
@@ -1,9 +1,6 @@
 pub(crate) mod cosine_similarity;
 pub(crate) mod diag;
-<<<<<<< HEAD
 pub(crate) mod lu_decomposition;
-=======
 pub(crate) mod outer;
->>>>>>> 58ca3516
 pub(crate) mod trace;
 pub(crate) mod vector_norm;